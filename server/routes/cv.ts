--- conflicted
+++ resolved
@@ -403,7 +403,6 @@
 });
 
 /**
-<<<<<<< HEAD
  * 清除 CV 客户端上的会话
  * POST /api/cv/clear_session/:cvClientIp
  */
@@ -425,32 +424,11 @@
     if (!client) {
       ctx.response.status = 404;
       ctx.response.body = { success: false, error: "找不到对应的普通客户端" };
-=======
- * 结束CV会话
- * POST /api/cv/end_session
- * 
- * 请求体：
- * {
- *   "clientId": "client-192.168.1.100"
- * }
- */
-cvRouter.post("/end_session", async (ctx) => {
-  try {
-    const body = await ctx.request.body.json();
-    const { clientId } = body;
-
-    const client = clientManager.clients[clientId];
-
-    if (!client) {
-      ctx.response.status = 404;
-      ctx.response.body = { success: false, error: "Client not found" };
->>>>>>> fb409964
       return;
     }
 
     if (!client.cvClient?.session) {
       ctx.response.status = 400;
-<<<<<<< HEAD
       ctx.response.body = { success: false, error: "当前视觉客户端没有活跃会话" };
       return;
     }
@@ -463,26 +441,7 @@
     ctx.response.body = { success: true };
   } catch (error) {
     console.error("[CV] Error clearing session:", error);
-=======
-      ctx.response.body = { success: false, error: "No active CV session" };
-      return;
-    }
-
-    console.log(
-      `[CV Session] Ending session for client ${client.id}, type: ${client.cvClient.session.type}`,
-    );
-
-    // 清除会话
-    client.cvClient.session = undefined;
-
-    ctx.response.body = {
-      success: true,
-      message: "CV session ended successfully",
-    };
-  } catch (error) {
-    console.error("[CV Session] Error ending session:", error);
->>>>>>> fb409964
     ctx.response.status = 500;
     ctx.response.body = { success: false, error: "Internal server error" };
   }
-});+});
